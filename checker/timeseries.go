--- conflicted
+++ resolved
@@ -67,11 +67,7 @@
 					return nil, nil, fmt.Errorf("Target t%v has no timeseries", targetIndex+1)
 				}
 			case timeSeriesCount > 1:
-<<<<<<< HEAD
-				return nil, nil, ErrWrongTriggerTarget(targetIndex + 1)
-=======
 				wrongTriggerTargets = append(wrongTriggerTargets, targetIndex+1)
->>>>>>> 9edb9494
 			default:
 				triggerTimeSeries.Additional = append(triggerTimeSeries.Additional, result.TimeSeries[0])
 			}

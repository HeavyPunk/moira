package graphite

// CheckerMetrics is a collection of metrics used in checker
type CheckerMetrics struct {
<<<<<<< HEAD
	CheckError                Meter
	HandleError               Meter
	TriggersCheckTime         Timer
	TriggerCheckTime          TimerMap
	TriggersToCheckChannelLen Histogram
	MetricEventsChannelLen    Histogram
	MetricEventsHandleTime    Timer

	RemoteHandleError               Meter
	RemoteTriggersCheckTime         Timer
	RemoteTriggerCheckTime          TimerMap
	RemoteTriggersToCheckChannelLen Histogram
=======
	CheckError             Meter
	HandleError            Meter
	TriggersCheckTime      Timer
	TriggerCheckTime       TimerMap
	MetricEventsChannelLen Histogram
	MetricEventsHandleTime Timer
>>>>>>> 9edb9494
}<|MERGE_RESOLUTION|>--- conflicted
+++ resolved
@@ -2,25 +2,16 @@
 
 // CheckerMetrics is a collection of metrics used in checker
 type CheckerMetrics struct {
-<<<<<<< HEAD
-	CheckError                Meter
-	HandleError               Meter
-	TriggersCheckTime         Timer
-	TriggerCheckTime          TimerMap
-	TriggersToCheckChannelLen Histogram
-	MetricEventsChannelLen    Histogram
-	MetricEventsHandleTime    Timer
+	CheckError        Meter
+	HandleError       Meter
+	TriggersCheckTime Timer
+	TriggerCheckTime  TimerMap
+	// ToDo: add TriggersToCheckChannelLen
+	MetricEventsChannelLen Histogram
+	MetricEventsHandleTime Timer
 
 	RemoteHandleError               Meter
 	RemoteTriggersCheckTime         Timer
 	RemoteTriggerCheckTime          TimerMap
 	RemoteTriggersToCheckChannelLen Histogram
-=======
-	CheckError             Meter
-	HandleError            Meter
-	TriggersCheckTime      Timer
-	TriggerCheckTime       TimerMap
-	MetricEventsChannelLen Histogram
-	MetricEventsHandleTime Timer
->>>>>>> 9edb9494
 }